import torch
from typing import Tuple, Optional, List  # noqa: F401

from torch import Tensor  # noqa
from torch.nn import _VF

from torch._jit_internal import _parameter_list
from torch.nn.utils.rnn import PackedSequence, get_packed_sequence

class QuantizedLinear(torch.jit.ScriptModule):
    __constants__ = ['scale', 'zero_point']

    def __init__(self, other):
        super(QuantizedLinear, self).__init__()
        self.in_features = other.in_features
        self.out_features = other.out_features
        # Quantize weight and discard the original
        self.weight, self.col_offsets, self.scale, self.zero_point = torch.fbgemm_linear_quantize_weight(
            other.weight.clone().float())
        self.weight = torch.nn.Parameter(self.weight, requires_grad=False)
        self.col_offsets = torch.nn.Parameter(self.col_offsets, requires_grad=False)
        assert other.bias is not None, 'QuantizedLinear requires a bias'
        self.bias = torch.nn.Parameter(other.bias.clone().float(), requires_grad=False)

        self.register_buffer(
            'packed_tensor_ptr',
            torch.fbgemm_pack_quantized_matrix(self.weight.clone()))

    @torch.jit.script_method
    def _unpack(self):
        self.packed_tensor_ptr.set_(
            torch.fbgemm_pack_quantized_matrix(self.weight))

    @torch.jit.script_method
    def _pack(self):
        self.packed_tensor_ptr.set_(
            torch.zeros(torch.jit.annotate(List[int], []), dtype=torch.uint8).detach())

    @torch.jit.script_method
    def forward(self, input):
        out = torch.fbgemm_linear_int8_weight_fp32_activation(
            input.float(), self.weight, self.packed_tensor_ptr, self.col_offsets,
            self.scale, self.zero_point, self.bias)
        return out.to(input.dtype)

    def extra_repr(self):
        repr = 'in_features={in_features}, out_features={out_features}, ' \
               'scale={scale}, zero_point={zero_point}'.format(**self.__dict__)
        return repr

# FP16 weights
class QuantizedLinearFP16(torch.jit.ScriptModule):

    def __init__(self, other):
        super(QuantizedLinearFP16, self).__init__()
        self.in_features = other.in_features
        self.out_features = other.out_features
        self.original_weight = other.weight
        self.weight = torch.fbgemm_pack_gemm_matrix_fp16(
            other.weight.clone().float())
        assert other.bias is not None, 'QuantizedLinearFP16 requires a bias'
        self.bias = torch.nn.Parameter(other.bias.clone().float(), requires_grad=False)
        self.register_buffer('packed_weight', self.weight)

    @torch.jit.script_method
    def _unpack(self):
        self.packed_weight.set_(
            torch.fbgemm_pack_gemm_matrix_fp16(
                self.original_weight))

    @torch.jit.script_method
    def _pack(self):
        self.packed_weight.set_(
            torch.zeros(torch.jit.annotate(List[int], []), dtype=torch.uint8).detach())

    @torch.jit.script_method
    def forward(self, input):
        out = torch.fbgemm_linear_fp16_weight_fp32_activation(
            input.float(), self.packed_weight, self.bias)
        return out

    def extra_repr(self):
        repr = 'in_features={in_features}, out_features={out_features}, '.format(**self.__dict__)
        return repr

# Quantized RNN cell implementations
class QuantizedRNNCellBase(torch.jit.ScriptModule):
    __constants__ = ['input_size', 'hidden_size', 'bias', 'scale_hh', 'scale_ih',
                     'zero_point_ih', 'zero_point_hh']

    def __init__(self, other):
        super(QuantizedRNNCellBase, self).__init__()
        self.input_size = other.input_size
        self.hidden_size = other.hidden_size
        self.bias = other.bias
        if not self.bias:
            raise ValueError("Quantized RNN cells require bias terms")

        weight_ih, col_offsets_ih, self.scale_ih, self.zero_point_ih = \
            torch.fbgemm_linear_quantize_weight(other.weight_ih.clone().float())
        self.register_buffer('weight_ih', weight_ih)
        self.register_buffer('col_offsets_ih', col_offsets_ih)
        weight_hh, col_offsets_hh, self.scale_hh, self.zero_point_hh = \
            torch.fbgemm_linear_quantize_weight(other.weight_hh.clone().float())
        self.register_buffer('weight_hh', weight_hh)
        self.register_buffer('col_offsets_hh', col_offsets_hh)

        packed_ih = torch.fbgemm_pack_quantized_matrix(self.weight_ih)
        self.register_buffer('packed_ih', packed_ih)
        packed_hh = torch.fbgemm_pack_quantized_matrix(self.weight_hh)
        self.register_buffer('packed_hh', packed_hh)

        self.bias_ih = torch.nn.Parameter(other.bias_ih.clone().float(), requires_grad=False)
        self.bias_hh = torch.nn.Parameter(other.bias_hh.clone().float(), requires_grad=False)

    def extra_repr(self):
        s = '{input_size}, {hidden_size}'
        if 'bias' in self.__dict__ and self.bias is not True:
            s += ', bias={bias}'
        if 'nonlinearity' in self.__dict__ and self.nonlinearity != "tanh":
            s += ', nonlinearity={nonlinearity}'
        return s.format(**self.__dict__)

    @torch.jit.script_method
    def check_forward_input(self, input):
        if input.size(1) != self.input_size:
            raise RuntimeError(
                "input has inconsistent input_size: got {}, expected {}".format(
                    input.size(1), self.input_size))

    @torch.jit.script_method
    def check_forward_hidden(self, input, hx, hidden_label=''):
        # type: (Tensor, Tensor, str) -> None
        if input.size(0) != hx.size(0):
            raise RuntimeError(
                "Input batch size {} doesn't match hidden{} batch size {}".format(
                    input.size(0), hidden_label, hx.size(0)))

        if hx.size(1) != self.hidden_size:
            raise RuntimeError(
                "hidden{} has inconsistent hidden_size: got {}, expected {}".format(
                    hidden_label, hx.size(1), self.hidden_size))

    # TODO: for some reason weak_script_method causes a destruction of the
    # module to occur, which in turn frees the packed_ih object via its DataPtr
    # deleter. This is bizarre and should probably get fixed.
    # @torch._jit_internal.weak_script_method
    @torch.jit.script_method
    def _unpack(self):
        self.packed_ih.set_(torch.fbgemm_pack_quantized_matrix(self.weight_ih))
        self.packed_hh.set_(torch.fbgemm_pack_quantized_matrix(self.weight_hh))

    # @torch._jit_internal.weak_script_method
    @torch.jit.script_method
    def _pack(self):
        self.packed_ih.set_(
            torch.zeros(torch.jit.annotate(List[int], []), dtype=torch.uint8).detach())
        self.packed_hh.set_(
            torch.zeros(torch.jit.annotate(List[int], []), dtype=torch.uint8).detach())


class QuantizedRNNCell(QuantizedRNNCellBase):
    __constants__ = ['input_size', 'hidden_size', 'bias', 'scale_hh', 'scale_ih',
                     'zero_point_ih', 'zero_point_hh', 'nonlinearity']

    def __init__(self, other):
        super(QuantizedRNNCell, self).__init__(other)
        self.nonlinearity = other.nonlinearity

    @torch.jit.script_method
    def forward(self, input, hx=None):
        # type: (Tensor, Optional[Tensor]) -> Tensor
        self.check_forward_input(input)
        if hx is None:
            hx = torch.zeros(input.size(0), self.hidden_size, dtype=input.dtype, device=input.device)
        self.check_forward_hidden(input, hx, '')
        if self.nonlinearity == "tanh":
            ret = _VF.quantized_rnn_tanh_cell(
                input, hx, self.weight_ih, self.weight_hh, self.bias_ih,
                self.bias_hh, self.packed_ih, self.packed_hh, self.col_offsets_ih,
                self.col_offsets_hh, self.scale_ih, self.scale_hh, self.zero_point_ih,
                self.zero_point_hh
            )
        elif self.nonlinearity == "relu":
            ret = _VF.quantized_rnn_relu_cell(
                input, hx, self.weight_ih, self.weight_hh, self.bias_ih,
                self.bias_hh, self.packed_ih, self.packed_hh, self.col_offsets_ih,
                self.col_offsets_hh, self.scale_ih, self.scale_hh, self.zero_point_ih,
                self.zero_point_hh
            )
        else:
            ret = input  # TODO: remove when jit supports exception flow
            raise RuntimeError(
                "Unknown nonlinearity: {}".format(self.nonlinearity))
        return ret


class QuantizedLSTMCell(QuantizedRNNCellBase):
    def __init__(self, other):
        super(QuantizedLSTMCell, self).__init__(other)

    @torch.jit.script_method
    def forward(self, input, hx=None):
        # type: (Tensor, Optional[Tuple[Tensor, Tensor]]) -> Tuple[Tensor, Tensor]
        self.check_forward_input(input)
        if hx is None:
            zeros = torch.zeros(input.size(0), self.hidden_size, dtype=input.dtype, device=input.device)
            hx = (zeros, zeros)
        self.check_forward_hidden(input, hx[0], '[0]')
        self.check_forward_hidden(input, hx[1], '[1]')
        return _VF.quantized_lstm_cell(
            input, hx, self.weight_ih, self.weight_hh, self.bias_ih,
            self.bias_hh, self.packed_ih, self.packed_hh, self.col_offsets_ih,
            self.col_offsets_hh, self.scale_ih, self.scale_hh, self.zero_point_ih,
            self.zero_point_hh
        )


class QuantizedGRUCell(QuantizedRNNCellBase):
    def __init__(self, other):
        super(QuantizedGRUCell, self).__init__(other)

    @torch.jit.script_method
    def forward(self, input, hx=None):
        # type: (Tensor, Optional[Tensor]) -> Tensor
        self.check_forward_input(input)
        if hx is None:
            hx = torch.zeros(input.size(0), self.hidden_size, dtype=input.dtype, device=input.device)
        self.check_forward_hidden(input, hx, '')
        return _VF.quantized_gru_cell(
            input, hx, self.weight_ih, self.weight_hh, self.bias_ih,
            self.bias_hh, self.packed_ih, self.packed_hh, self.col_offsets_ih,
            self.col_offsets_hh, self.scale_ih, self.scale_hh, self.zero_point_ih,
            self.zero_point_hh
        )


@torch.jit.script
def apply_permutation(tensor, permutation, dim=1):
    # type: (Tensor, Tensor, int) -> Tensor
    return tensor.index_select(dim, permutation)

class QuantizedRNNBase(torch.jit.ScriptModule):
    __constants__ = ['mode', 'input_size', 'hidden_size', 'num_layers', 'bias',
                     'batch_first', 'dropout', 'bidirectional', '_packed_weights',
                     '_quantized_weights', 'dtype']

    def __init__(self, other, dtype=torch.uint8): 
        super(QuantizedRNNBase, self).__init__()
        self.mode = other.mode
        self.input_size = other.input_size
        self.hidden_size = other.hidden_size
        self.num_layers = other.num_layers
        self.bias = other.bias
        self.batch_first = other.batch_first
        if self.mode != 'GRU':
            assert not self.batch_first
        self.dropout = other.dropout
        self.bidirectional = other.bidirectional
        num_directions = 2 if self.bidirectional else 1
        self.dtype = dtype

        assert self.bias

        # TODO: support more than just LSTM
        if self.mode != 'LSTM' and self.mode != 'GRU':
            raise RuntimeError('Only LSTM or GRU is supported for QuantizedRNN')

        if dtype != torch.uint8 and dtype != torch.float16:
            raise RuntimeError('Unsupported dtype: {}'.format(dtype))

        self._all_weights = []
        packed_weights = []
        quantized_weights = []
        orig_weights = []
        for layer in range(self.num_layers):
            for direction in range(num_directions):
                layer_input_size = self.input_size if layer == 0 else self.hidden_size * num_directions

                def process_weights(ihhh, layer, suffix, dtype):
                    weight_name = 'weight_{}_l{}{}'.format(ihhh, layer, suffix)
                    bias_name = 'bias_{}_l{}{}'.format(ihhh, layer, suffix)

                    weight = getattr(other, weight_name)
                    bias = getattr(other, bias_name)

<<<<<<< HEAD
                    qweight, col_offsets, scale, zero_point = \
                        torch.fbgemm_linear_quantize_weight(weight.clone().float())
                    packed_weight = torch.fbgemm_pack_quantized_matrix(qweight)

                    params = [qweight, bias, packed_weight, col_offsets, scale, zero_point]
                    pos_names = ['w', 'b', 'packed', 'col_offsets', 'scale', 'zero_point']
                    ret_name = ['{}_{}_l{}{}'.format(name, ihhh, layer, suffix) for name in pos_names]
                    quantized_weights.append(ret_name[0])
                    packed_weights.append(ret_name[2])
                    return params, ret_name
=======
                    orig_weights.append(weight_name)
                    self.register_buffer(weight_name, weight)

                    if dtype == torch.uint8: 
                        # for each layer, for each direction we need to quantize and pack
                        # weights and pack parameters in this order:
                        #
                        #   w_ih, w_hh, b_ih, b_hh, packed_ih, packed_hh, col_offsets_ih,
                        #   col_offsets_hh, scale_ih, scale_hh, zero_point_ih, zero_point_hh
                        qweight, col_offsets, scale, zero_point = \
                            torch.fbgemm_linear_quantize_weight(weight.clone().float())
                        packed_weight = torch.fbgemm_pack_quantized_matrix(
                            qweight, weight.size(1), weight.size(0))

                        params = [qweight, bias, packed_weight, col_offsets, scale, zero_point]
                        pos_names = ['w', 'b', 'packed', 'col_offsets', 'scale', 'zero_point']
                        ret_name = ['{}_{}_l{}{}'.format(name, ihhh, layer, suffix) for name in pos_names]
                        quantized_weights.append(ret_name[0])
                        packed_weights.append(ret_name[2])
                        return params, ret_name
                    else: 
                        # for each layer, for each direction we need to quantize and pack
                        # weights and pack parameters in this order:
                        #
                        #   packed_ih, packed_hh, b_ih, b_hh
                        packed_weight = torch.fbgemm_pack_gemm_matrix_fp16(
                            weight.clone().float())

                        params = [packed_weight, bias]
                        pos_names = ['packed', 'b']
                        ret_name = ['{}_{}_l{}{}'.format(name, ihhh, layer, suffix) for name in pos_names]
                        packed_weights.append(ret_name[0])
                        quantized_weights.append(ret_name[0])
                        return params, ret_name
>>>>>>> 817d994b

                suffix = '_reverse' if direction == 1 else ''
                ih_params, ih_param_names = process_weights('ih', layer, suffix, dtype)
                hh_params, hh_param_names = process_weights('hh', layer, suffix, dtype)

                for (ih, ih_name), (hh, hh_name) in zip(zip(ih_params, ih_param_names), zip(hh_params, hh_param_names)):
                    self.register_buffer(ih_name, torch.tensor(ih) if not isinstance(ih, torch.Tensor) else ih)
                    self.register_buffer(hh_name, torch.tensor(hh) if not isinstance(hh, torch.Tensor) else hh)
                    self._all_weights.extend([ih_name, hh_name])

        self._packed_weights = packed_weights
        self._quantized_weights = quantized_weights
        self._orig_weights = orig_weights

    @torch.jit.script_method
    def check_input(self, input, batch_sizes):
        # type: (Tensor, Optional[Tensor]) -> None
        expected_input_dim = 2 if batch_sizes is not None else 3
        if input.dim() != expected_input_dim:
            raise RuntimeError(
                'input must have {} dimensions, got {}'.format(
                    expected_input_dim, input.dim()))
        if self.input_size != input.size(-1):
            raise RuntimeError(
                'input.size(-1) must be equal to input_size. Expected {}, got {}'.format(
                    self.input_size, input.size(-1)))

    @torch.jit.script_method
    def get_expected_hidden_size(self, input, batch_sizes):
        # type: (Tensor, Optional[Tensor]) -> Tuple[int, int, int]
        if batch_sizes is not None:
            mini_batch = batch_sizes[0]
            mini_batch = int(mini_batch)
        else:
            mini_batch = input.size(0) if self.batch_first else input.size(1)
        num_directions = 2 if self.bidirectional else 1
        expected_hidden_size = (self.num_layers * num_directions,
                                mini_batch, self.hidden_size)
        return expected_hidden_size

    @torch.jit.script_method
    def check_hidden_size(self, hx, expected_hidden_size, msg='Expected hidden size {}, got {}'):
        # type: (Optional[Tensor], Tuple[int, int, int], str) -> None
        if hx is not None and hx.size() != expected_hidden_size:
            raise RuntimeError(msg.format(expected_hidden_size, tuple(hx.size())))

    @torch.jit.script_method
    def check_forward_args(self, input, hidden, batch_sizes):
        # type: (Tensor, Tensor, Optional[Tensor]) -> None
        self.check_input(input, batch_sizes)
        expected_hidden_size = self.get_expected_hidden_size(input, batch_sizes)
        self.check_hidden_size(hidden, expected_hidden_size, msg='Expected hidden size {}, got {}')

    @torch.jit.script_method
    def permute_hidden(self, hx, permutation):
        # type: (Tensor, Optional[Tensor]) -> Tensor
        if permutation is None:
            return hx
        return apply_permutation(hx, permutation)

    @property
    def all_weights(self):
        return [getattr(self, weight) for weight in self._all_weights]

    def _get_all_weights_names(self):
        return [weight for weight in self._all_weights]

    @_parameter_list(_get_all_weights_names)
    def _get_all_weights(self):
        return self.all_weights

    def _get_packed_weights_names(self):
        return self._packed_weights

    @_parameter_list(_get_packed_weights_names)
    def _get_packed_weights(self):
        return [getattr(self, name) for name in self._packed_weights]

    def _get_quantized_weights_names(self):
        return self._quantized_weights

    @_parameter_list(_get_quantized_weights_names)
    def _get_quantized_weights(self):
        return [getattr(self, name) for name in self._quantized_weights]

    def _get_orig_weights_names(self):
        return self._orig_weights

    @_parameter_list(_get_orig_weights_names)
    def _get_orig_weights(self):
        return [getattr(self, name) for name in self._get_orig_weights]

    # TODO: for some reason torch.jit.script_method causes a destruction of the
    # module to occur, which in turn frees the packed_ih object via its DataPtr
    # deleter. This is bizarre and should probably get fixed.
    # @torch._jit_internal.torch.jit.script_method
    @torch.jit.script_method
    def _unpack(self):
<<<<<<< HEAD
        packed_weights = self._get_packed_weights()
        quantized_weights = self._get_quantized_weights()
        assert len(packed_weights) == len(quantized_weights)
        for i in range(len(packed_weights)):
            packed = packed_weights[i]
            quantized = quantized_weights[i]
            packed.set_(torch.fbgemm_pack_quantized_matrix(quantized))
=======
        if self.dtype == torch.uint8:
            packed_weights = self._get_packed_weights()
            quantized_weights = self._get_quantized_weights()
            assert len(packed_weights) == len(quantized_weights)
            for i in range(len(packed_weights)):
                packed = packed_weights[i]
                quantized = quantized_weights[i]
                packed.set_(torch.fbgemm_pack_quantized_matrix(
                    quantized, quantized.size(1), quantized.size(0)))
        else: 
            packed_weights = self._get_packed_weights()
            orig_weights = self._get_orig_weights()
            assert len(packed_weights) == len(orig_weights)
            for i in range(len(packed_weights)):
                packed = packed_weights[i]
                orig_weight = orig_weights[i]
                packed.set_(torch.fbgemm_pack_gemm_matrix_fp16(
                    orig_weight))
>>>>>>> 817d994b

    @torch.jit.script_method
    def _pack(self):
        for weight in self._get_packed_weights():
            weight.set_(torch.zeros(torch.jit.annotate(List[int], []),
                        dtype=torch.uint8).detach())


class QuantizedLSTM(QuantizedRNNBase):
    __overloads__ = {'forward': ['forward_packed', 'forward_tensor']}

    def __init__(self, other, dtype): 
        super(QuantizedLSTM, self).__init__(other, dtype)

    @torch.jit.script_method
    def forward_impl(self, input, hx, batch_sizes, max_batch_size, sorted_indices):
        # type: (Tensor, Optional[Tuple[Tensor, Tensor]], Optional[Tensor], int, Optional[Tensor]) -> Tuple[Tensor, Tuple[Tensor, Tensor]]  # noqa
        if hx is None:
            num_directions = 2 if self.bidirectional else 1
            zeros = torch.zeros(self.num_layers * num_directions,
                                max_batch_size, self.hidden_size,
                                dtype=input.dtype, device=input.device)
            hx = (zeros, zeros)
        else:
            # Each batch of the hidden state should match the input sequence that
            # the user believes he/she is passing in.
            hx = self.permute_hidden(hx, sorted_indices)

        self.check_forward_args(input, hx, batch_sizes)
        assert batch_sizes is None
        result = _VF.quantized_lstm(input, hx, self._get_all_weights(), self.bias, self.num_layers,
                                    float(self.dropout), self.training, self.bidirectional,
                                    self.batch_first, dtype=self.dtype)
        output = result[0]
        hidden = result[1:]

        return output, hidden

    @torch.jit.script_method
    def forward_tensor(self, input, hx=None):
        # type: (Tensor, Optional[Tuple[Tensor, Tensor]]) -> Tuple[Tensor, Tuple[Tensor, Tensor]]
        batch_sizes = None
        max_batch_size = input.size(0) if self.batch_first else input.size(1)
        sorted_indices = None
        unsorted_indices = None

        output, hidden = self.forward_impl(input, hx, batch_sizes, max_batch_size, sorted_indices)

        return output, self.permute_hidden(hidden, unsorted_indices)

    @torch.jit.script_method
    def forward_packed(self, input, hx=None):
        # type: (Tuple[Tensor, Tensor, Optional[Tensor], Optional[Tensor]], Optional[Tuple[Tensor, Tensor]]) -> Tuple[Tuple[Tensor, Tensor, Optional[Tensor], Optional[Tensor]], Tuple[Tensor, Tensor]]  # noqa
        input, batch_sizes, sorted_indices, unsorted_indices = input
        max_batch_size = batch_sizes[0]
        max_batch_size = int(max_batch_size)

        output, hidden = self.forward_impl(input, hx, batch_sizes, max_batch_size, sorted_indices)

        output = get_packed_sequence(output, batch_sizes, sorted_indices, unsorted_indices)
        return output, self.permute_hidden(hidden, unsorted_indices)


    @torch.jit.script_method
    def permute_hidden(self, hx, permutation):
        # type: (Tuple[Tensor, Tensor], Optional[Tensor]) -> Tuple[Tensor, Tensor]
        if permutation is None:
            return hx
        return apply_permutation(hx[0], permutation), apply_permutation(hx[1], permutation)

    @torch.jit.script_method
    def check_forward_args(self, input, hidden, batch_sizes):
        # type: (Tensor, Tuple[Tensor, Tensor], Optional[Tensor]) -> None
        self.check_input(input, batch_sizes)
        expected_hidden_size = self.get_expected_hidden_size(input, batch_sizes)

        self.check_hidden_size(hidden[0], expected_hidden_size,
                               'Expected hidden[0] size {}, got {}')
        self.check_hidden_size(hidden[1], expected_hidden_size,
                               'Expected hidden[1] size {}, got {}')

    def forward(self, input, hx=None):
        if isinstance(input, PackedSequence):
            return self.forward_packed(input, hx)
        else:
            return self.forward_tensor(input, hx)


class QuantizedGRU(QuantizedRNNBase):
    __overloads__ = {'forward': ['forward_packed', 'forward_tensor']}

    @torch.jit.script_method
    def forward_impl(self, input, hx, batch_sizes, max_batch_size, sorted_indices):
        # type: (Tensor, Optional[Tensor], Optional[Tensor], int, Optional[Tensor]) -> Tuple[Tensor, Tensor]  # noqa
        if hx is None:
            num_directions = 2 if self.bidirectional else 1
            hx = torch.zeros(self.num_layers * num_directions,
                             max_batch_size, self.hidden_size,
                             dtype=input.dtype, device=input.device)
        else:
            # Each batch of the hidden state should match the input sequence that
            # the user believes he/she is passing in.
            hx = self.permute_hidden(hx, sorted_indices)

        self.check_forward_args(input, hx, batch_sizes)
        if batch_sizes is None:
            result = _VF.quantized_gru(input, hx, self._get_all_weights(), self.bias, self.num_layers,
                                       float(self.dropout), self.training, self.bidirectional,
                                       self.batch_first)
        else:
            result = _VF.quantized_gru(input, batch_sizes, hx, self._get_all_weights(), self.bias, self.num_layers,
                                       float(self.dropout), self.training, self.bidirectional)

        output = result[0]
        hidden = result[1]

        return output, hidden

    @torch.jit.script_method
    def forward_tensor(self, input, hx=None):
        # type: (Tensor, Optional[Tensor]) -> Tuple[Tensor, Tensor]
        batch_sizes = None
        max_batch_size = input.size(0) if self.batch_first else input.size(1)
        sorted_indices = None
        unsorted_indices = None

        output, hidden = self.forward_impl(input, hx, batch_sizes, max_batch_size, sorted_indices)
        return output, self.permute_hidden(hidden, unsorted_indices)

    @torch.jit.script_method
    def forward_packed(self, input, hx=None):
        # type: (Tuple[Tensor, Tensor, Optional[Tensor], Optional[Tensor]], Optional[Tensor]) -> Tuple[Tuple[Tensor, Tensor, Optional[Tensor], Optional[Tensor]], Tensor]  # noqa
        input, batch_sizes, sorted_indices, unsorted_indices = input
        max_batch_size = batch_sizes[0]
        max_batch_size = int(max_batch_size)

        output, hidden = self.forward_impl(input, hx, batch_sizes, max_batch_size, sorted_indices)

        output = get_packed_sequence(output, batch_sizes, sorted_indices, unsorted_indices)
        return output, self.permute_hidden(hidden, unsorted_indices)

    def forward(self, input, hx=None):
        if isinstance(input, PackedSequence):
            return self.forward_packed(input, hx)
        else:
            return self.forward_tensor(input, hx)


def quantize_rnn_cell_modules(module):
    reassign = {}
    for name, mod in module.named_modules():
        if mod is module:
            continue
        new_mod = quantize_rnn_cell_modules(mod)
        if new_mod is not mod:
            reassign[name] = new_mod
    for name, mod in reassign.items():
        setattr(module, name, mod)
    if isinstance(module, torch.nn.LSTMCell):
        return QuantizedLSTMCell(module)
    if isinstance(module, torch.nn.GRUCell):
        return QuantizedGRUCell(module)
    if isinstance(module, torch.nn.RNNCell):
        return QuantizedRNNCell(module)
    return module


def quantize_linear_modules(module, dtype=torch.uint8):
    reassign = {}
    for name, mod in module.named_modules():
        if mod is module:
            continue
        new_mod = quantize_linear_modules(mod, dtype)
        if new_mod is not mod:
            reassign[name] = new_mod

    for name, mod in reassign.items():
        setattr(module, name, mod)
    if isinstance(module, torch.nn.Linear):
        if dtype == torch.uint8:
            return QuantizedLinear(module)
        elif dtype == torch.float16:
            return QuantizedLinearFP16(module)
        else:
            raise RuntimeError(
                "Unsupported dtype: {}".format(dtype))
    return module


def quantize_rnn_modules(module, dtype=torch.uint8):
    reassign = {}
    for name, mod in module.named_modules():
        if mod is module:
            continue
        new_mod = quantize_rnn_modules(mod, dtype)
        if new_mod is not mod:
            reassign[name] = new_mod

    for name, mod in reassign.items():
        setattr(module, name, mod)
    if isinstance(module, torch.nn.LSTM):
        if dtype != torch.uint8 and dtype != torch.float16:
            raise RuntimeError("Unsupported dtype: {}".format(dtype))
        return QuantizedLSTM(module, dtype)
    if isinstance(module, torch.nn.GRU):
        return QuantizedGRU(module)
    return module<|MERGE_RESOLUTION|>--- conflicted
+++ resolved
@@ -284,18 +284,6 @@
                     weight = getattr(other, weight_name)
                     bias = getattr(other, bias_name)
 
-<<<<<<< HEAD
-                    qweight, col_offsets, scale, zero_point = \
-                        torch.fbgemm_linear_quantize_weight(weight.clone().float())
-                    packed_weight = torch.fbgemm_pack_quantized_matrix(qweight)
-
-                    params = [qweight, bias, packed_weight, col_offsets, scale, zero_point]
-                    pos_names = ['w', 'b', 'packed', 'col_offsets', 'scale', 'zero_point']
-                    ret_name = ['{}_{}_l{}{}'.format(name, ihhh, layer, suffix) for name in pos_names]
-                    quantized_weights.append(ret_name[0])
-                    packed_weights.append(ret_name[2])
-                    return params, ret_name
-=======
                     orig_weights.append(weight_name)
                     self.register_buffer(weight_name, weight)
 
@@ -307,8 +295,7 @@
                         #   col_offsets_hh, scale_ih, scale_hh, zero_point_ih, zero_point_hh
                         qweight, col_offsets, scale, zero_point = \
                             torch.fbgemm_linear_quantize_weight(weight.clone().float())
-                        packed_weight = torch.fbgemm_pack_quantized_matrix(
-                            qweight, weight.size(1), weight.size(0))
+                        packed_weight = torch.fbgemm_pack_quantized_matrix(qweight)
 
                         params = [qweight, bias, packed_weight, col_offsets, scale, zero_point]
                         pos_names = ['w', 'b', 'packed', 'col_offsets', 'scale', 'zero_point']
@@ -330,7 +317,6 @@
                         packed_weights.append(ret_name[0])
                         quantized_weights.append(ret_name[0])
                         return params, ret_name
->>>>>>> 817d994b
 
                 suffix = '_reverse' if direction == 1 else ''
                 ih_params, ih_param_names = process_weights('ih', layer, suffix, dtype)
@@ -429,15 +415,6 @@
     # @torch._jit_internal.torch.jit.script_method
     @torch.jit.script_method
     def _unpack(self):
-<<<<<<< HEAD
-        packed_weights = self._get_packed_weights()
-        quantized_weights = self._get_quantized_weights()
-        assert len(packed_weights) == len(quantized_weights)
-        for i in range(len(packed_weights)):
-            packed = packed_weights[i]
-            quantized = quantized_weights[i]
-            packed.set_(torch.fbgemm_pack_quantized_matrix(quantized))
-=======
         if self.dtype == torch.uint8:
             packed_weights = self._get_packed_weights()
             quantized_weights = self._get_quantized_weights()
@@ -445,8 +422,7 @@
             for i in range(len(packed_weights)):
                 packed = packed_weights[i]
                 quantized = quantized_weights[i]
-                packed.set_(torch.fbgemm_pack_quantized_matrix(
-                    quantized, quantized.size(1), quantized.size(0)))
+                packed.set_(torch.fbgemm_pack_quantized_matrix(quantized))
         else: 
             packed_weights = self._get_packed_weights()
             orig_weights = self._get_orig_weights()
@@ -456,7 +432,6 @@
                 orig_weight = orig_weights[i]
                 packed.set_(torch.fbgemm_pack_gemm_matrix_fp16(
                     orig_weight))
->>>>>>> 817d994b
 
     @torch.jit.script_method
     def _pack(self):
