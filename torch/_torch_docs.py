--- conflicted
+++ resolved
@@ -5911,15 +5911,9 @@
     The tensors :attr:`condition`, :attr:`input`, :attr:`other` must be :ref:`broadcastable <broadcasting-semantics>`.
 
 Arguments:
-<<<<<<< HEAD
     condition (BoolTensor): When True (nonzero), yield x, otherwise yield y
     x (Tensor): values selected at indices where :attr:`condition` is ``True``
     y (Tensor): values selected at indices where :attr:`condition` is ``False``
-=======
-    condition (ByteTensor): When True (nonzero), yield input, otherwise yield other
-    input (Tensor): values selected at indices where :attr:`condition` is ``True``
-    other (Tensor): values selected at indices where :attr:`condition` is ``False``
->>>>>>> 8f555d68
 
 Returns:
     Tensor: A tensor of shape equal to the broadcasted shape of :attr:`condition`, :attr:`input`, :attr:`other`
