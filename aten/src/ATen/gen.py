--- conflicted
+++ resolved
@@ -121,20 +121,6 @@
 TYPE_EXTENSION_H = CodeTemplate.from_file(TEMPLATE_PATH + "/TypeExtension.h")
 TYPE_EXTENSION_CPP = CodeTemplate.from_file(TEMPLATE_PATH + "/TypeExtension.cpp")
 REGISTRATION_DECLARATIONS_H = CodeTemplate.from_file(TEMPLATE_PATH + "/RegistrationDeclarations.h")
-<<<<<<< HEAD
-
-LEGACY_TH_DISPATCHER_H = CodeTemplate.from_file(TEMPLATE_PATH + "/LegacyTHDispatcher.h")
-LEGACY_TH_DISPATCHER_CPP = CodeTemplate.from_file(TEMPLATE_PATH + "/LegacyTHDispatcher.cpp")
-LEGACY_TH_DISPATCHER_DERIVED_CPP = CodeTemplate.from_file(TEMPLATE_PATH + "/LegacyTHDispatcherDerived.cpp")
-LEGACY_TH_DISPATCHER_DERIVED_H = CodeTemplate.from_file(TEMPLATE_PATH + "/LegacyTHDispatcherDerived.h")
-
-REGISTER_CPU_H = CodeTemplate.from_file(TEMPLATE_PATH + "/RegisterCPU.h")
-REGISTER_CPU_CPP = CodeTemplate.from_file(TEMPLATE_PATH + "/RegisterCPU.cpp")
-
-REGISTER_CUDA_H = CodeTemplate.from_file(TEMPLATE_PATH + "/RegisterCUDA.h")
-REGISTER_CUDA_CPP = CodeTemplate.from_file(TEMPLATE_PATH + "/RegisterCUDA.cpp")
-=======
->>>>>>> 869ce894
 
 TENSOR_H = CodeTemplate.from_file(TEMPLATE_PATH + "/Tensor.h")
 TENSOR_METHODS_H = CodeTemplate.from_file(TEMPLATE_PATH + "/TensorMethods.h")
@@ -378,15 +364,9 @@
     core_files = ['Tensor.h', 'TensorMethods.h']
     for f in core_files:
         core_file_manager.will_write(f)
-<<<<<<< HEAD
-    files = ['Declarations.yaml', 'TypeExtendedInterface.h', 'TypeDefault.cpp', 'TypeDefault.h',
-             'LegacyTHDispatcher.h', 'LegacyTHDispatcher.cpp', 'Functions.h', 'NativeFunctions.h',
-             'RegisterCPU.cpp', 'RegisterCPU.h', 'ExtensionBackendRegistration.h', 'RegistrationDeclarations.h']
-=======
     files = ['Declarations.yaml', 'TypeDefault.cpp', 'TypeDefault.h',
              'Functions.h', 'NativeFunctions.h',
              'ExtensionBackendRegistration.h', 'RegistrationDeclarations.h']
->>>>>>> 869ce894
     for f in files:
         file_manager.will_write(f)
     for backend, density in iterate_types():
@@ -480,18 +460,6 @@
     file_manager.write('TypeDefault.h', TYPE_DEFAULT_H, top_env)
     file_manager.write('TypeDefault.cpp', TYPE_DEFAULT_CPP, top_env)
     file_manager.write('RegistrationDeclarations.h', REGISTRATION_DECLARATIONS_H, top_env)
-<<<<<<< HEAD
-
-    file_manager.write('LegacyTHDispatcher.h', LEGACY_TH_DISPATCHER_H, top_env)
-    file_manager.write('LegacyTHDispatcher.cpp', LEGACY_TH_DISPATCHER_CPP, top_env)
-
-    file_manager.write('RegisterCPU.h', REGISTER_CPU_H, top_env)
-    file_manager.write('RegisterCPU.cpp', REGISTER_CPU_CPP, top_env)
-
-    cuda_file_manager.write('RegisterCUDA.h', REGISTER_CUDA_H, top_env)
-    cuda_file_manager.write('RegisterCUDA.cpp', REGISTER_CUDA_CPP, top_env)
-=======
->>>>>>> 869ce894
 
     file_manager.write('Functions.h', FUNCTIONS_H, top_env)
 
