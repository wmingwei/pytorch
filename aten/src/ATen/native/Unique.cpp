--- conflicted
+++ resolved
@@ -213,16 +213,6 @@
 }
 
 std::tuple<Tensor, Tensor, Tensor>
-<<<<<<< HEAD
-=======
-_unique2_cpu(const Tensor& self, const bool sorted, const bool return_inverse, const bool return_counts) {
-  return AT_DISPATCH_ALL_TYPES(self.scalar_type(), "unique", [&] {
-    return unique_cpu_template<scalar_t>(self, sorted, return_inverse, return_counts);
-  });
-}
-
-std::tuple<Tensor, Tensor, Tensor>
->>>>>>> 829beba9
 unique_dim_cpu(const Tensor& self, const int64_t dim, const bool sorted, const bool return_inverse, const bool return_counts) {
   return AT_DISPATCH_ALL_TYPES(self.scalar_type(), "unique_dim", [&] {
     // The current implementation using `dim` always sorts due to unhashable tensors
@@ -231,17 +221,6 @@
 }
 
 std::tuple<Tensor, Tensor, Tensor>
-<<<<<<< HEAD
-unique_cpu(const Tensor& self, const bool sorted, const bool return_inverse, const bool return_counts, c10::optional<int64_t> dim) {
-  if (dim.has_value()) {
-    return unique_dim_cpu(self, dim.value(), sorted, return_inverse, return_counts);
-  }
-  return AT_DISPATCH_ALL_TYPES(self.scalar_type(), "unique", [&] {
-    return _unique_cpu_template<scalar_t>(self, sorted, return_inverse, return_counts);
-  });
-}
-
-=======
 unique_dim_consecutive_cpu(const Tensor& self, const int64_t dim, const bool return_inverse, const bool return_counts) {
   return AT_DISPATCH_ALL_TYPES(self.scalar_type(), "unique_dim", [&] {
     return _unique_dim_cpu_template<scalar_t>(self, dim, true, return_inverse, return_counts);
@@ -258,6 +237,15 @@
   return unique_dim_consecutive_cpu(self, dim.value(), return_inverse, return_counts);
 }
 
->>>>>>> 829beba9
+std::tuple<Tensor, Tensor, Tensor>
+unique_cpu(const Tensor& self, const bool sorted, const bool return_inverse, const bool return_counts, c10::optional<int64_t> dim) {
+  if (dim.has_value()) {
+    return unique_dim_cpu(self, dim.value(), sorted, return_inverse, return_counts);
+  }
+  return AT_DISPATCH_ALL_TYPES(self.scalar_type(), "unique", [&] {
+    return _unique_cpu_template<scalar_t>(self, sorted, return_inverse, return_counts);
+  });
+}
+
 }  // namespace native
 }  // namespace at